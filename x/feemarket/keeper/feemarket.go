package keeper

import (
	"cosmossdk.io/math"
	sdk "github.com/cosmos/cosmos-sdk/types"
)

// UpdateFeeMarket updates the base fee and learning rate based on the
// AIMD learning rate adjustment algorithm. Note that if the fee market
// is disabled, this function will return without updating the fee market.
// This is executed in EndBlock which allows the next block's base fee to
// be readily available for wallets to estimate gas prices.
func (k *Keeper) UpdateFeeMarket(ctx sdk.Context) error {
	params, err := k.GetParams(ctx)
	if err != nil {
		return err
	}

	if !params.Enabled {
		return nil
	}

	state, err := k.GetState(ctx)
	if err != nil {
		return err
	}

	// Update the learning rate based on the block utilization seen in the
	// current block. This is the AIMD learning rate adjustment algorithm.
	newLR := state.UpdateLearningRate(
		params,
	)

	// Update the base fee based with the new learning rate and delta adjustment.
	newBaseFee := state.UpdateBaseFee(params)

	k.Logger(ctx).Info(
		"updated the fee market",
		"height", ctx.BlockHeight(),
		"new_base_fee", newBaseFee,
		"new_learning_rate", newLR,
		"average_block_utilization", state.GetAverageUtilization(params),
		"net_block_utilization", state.GetNetUtilization(params),
	)

	// Increment the height of the state and set the new state.
	state.IncrementHeight()
	return k.SetState(ctx, state)
}

// GetBaseFee returns the base fee from the fee market state.
func (k *Keeper) GetBaseFee(ctx sdk.Context) (math.LegacyDec, error) {
	state, err := k.GetState(ctx)
	if err != nil {
		return math.LegacyDec{}, err
	}

	return state.BaseFee, nil
}

// GetLearningRate returns the learning rate from the fee market state.
func (k *Keeper) GetLearningRate(ctx sdk.Context) (math.LegacyDec, error) {
	state, err := k.GetState(ctx)
	if err != nil {
		return math.LegacyDec{}, err
	}

	return state.LearningRate, nil
}

<<<<<<< HEAD
// GetMinGasPrice returns the minimum gas prices as sdk.Coins from the fee market state.
func (k *Keeper) GetMinGasPrice(ctx sdk.Context) (sdk.Coin, error) {
	baseFee, err := k.GetBaseFee(ctx)
	if err != nil {
		return sdk.Coin{}, err
=======
// GetMinGasPrices returns the mininum gas prices as sdk.Coins from the fee market state.
func (k *Keeper) GetMinGasPrices(ctx sdk.Context) (sdk.DecCoins, error) {
	baseFee, err := k.GetBaseFee(ctx)
	if err != nil {
		return sdk.NewDecCoins(), err
>>>>>>> 480195d1
	}

	params, err := k.GetParams(ctx)
	if err != nil {
<<<<<<< HEAD
		return sdk.Coin{}, err
	}

	fee := sdk.NewCoin(params.FeeDenom, baseFee)
	return fee, nil
=======
		return sdk.NewDecCoins(), err
	}

	fee := sdk.NewDecCoinFromDec(params.FeeDenom, baseFee)
	minGasPrices := sdk.NewDecCoins(fee)

	return minGasPrices, nil
>>>>>>> 480195d1
}<|MERGE_RESOLUTION|>--- conflicted
+++ resolved
@@ -68,30 +68,15 @@
 	return state.LearningRate, nil
 }
 
-<<<<<<< HEAD
-// GetMinGasPrice returns the minimum gas prices as sdk.Coins from the fee market state.
-func (k *Keeper) GetMinGasPrice(ctx sdk.Context) (sdk.Coin, error) {
-	baseFee, err := k.GetBaseFee(ctx)
-	if err != nil {
-		return sdk.Coin{}, err
-=======
 // GetMinGasPrices returns the mininum gas prices as sdk.Coins from the fee market state.
 func (k *Keeper) GetMinGasPrices(ctx sdk.Context) (sdk.DecCoins, error) {
 	baseFee, err := k.GetBaseFee(ctx)
 	if err != nil {
 		return sdk.NewDecCoins(), err
->>>>>>> 480195d1
 	}
 
 	params, err := k.GetParams(ctx)
 	if err != nil {
-<<<<<<< HEAD
-		return sdk.Coin{}, err
-	}
-
-	fee := sdk.NewCoin(params.FeeDenom, baseFee)
-	return fee, nil
-=======
 		return sdk.NewDecCoins(), err
 	}
 
@@ -99,5 +84,4 @@
 	minGasPrices := sdk.NewDecCoins(fee)
 
 	return minGasPrices, nil
->>>>>>> 480195d1
 }