package keeper_test

import (
	"cosmossdk.io/math"
	sdk "github.com/cosmos/cosmos-sdk/types"

	"github.com/skip-mev/feemarket/x/feemarket/types"
)

func (s *KeeperTestSuite) TestUpdateFeeMarket() {
	s.Run("empty block with default eip1559 with min base fee", func() {
		state := types.DefaultState()
		params := types.DefaultParams()
		s.setGenesisState(params, state)

		s.Require().NoError(s.feeMarketKeeper.UpdateFeeMarket(s.ctx))

		fee, err := s.feeMarketKeeper.GetBaseFee(s.ctx)
		s.Require().NoError(err)
		s.Require().Equal(fee, params.MinBaseFee)

		lr, err := s.feeMarketKeeper.GetLearningRate(s.ctx)
		s.Require().NoError(err)
		s.Require().Equal(math.LegacyMustNewDecFromStr("0.125"), lr)
	})

	s.Run("empty block with default eip1559 with preset base fee", func() {
		state := types.DefaultState()
		state.BaseFee = state.BaseFee.Mul(math.LegacyNewDec(2))
		params := types.DefaultParams()
		s.setGenesisState(params, state)

		s.Require().NoError(s.feeMarketKeeper.UpdateFeeMarket(s.ctx))

		// We expect the base fee to decrease by 1/8th.
		fee, err := s.feeMarketKeeper.GetBaseFee(s.ctx)
		s.Require().NoError(err)

		factor := math.LegacyMustNewDecFromStr("0.875")
		expectedFee := state.BaseFee.Mul(factor)
		s.Require().Equal(fee, expectedFee)

		lr, err := s.feeMarketKeeper.GetLearningRate(s.ctx)
		s.Require().NoError(err)
		s.Require().Equal(math.LegacyMustNewDecFromStr("0.125"), lr)
	})

	s.Run("empty block with default eip1559 with preset base fee < 1", func() {
		state := types.DefaultState()
		// this value should be ignored -> 0.5 should be used instead
		state.BaseFee = math.LegacyMustNewDecFromStr("0.25")

		// change MinBaseFee value < 1
		params := types.DefaultParams()
		params.MinBaseFee = math.LegacyMustNewDecFromStr("0.5")
		s.setGenesisState(params, state)

		s.Require().NoError(s.feeMarketKeeper.UpdateFeeMarket(s.ctx))

		fee, err := s.feeMarketKeeper.GetBaseFee(s.ctx)
		s.Require().NoError(err)

		s.Require().Equal(fee, math.LegacyMustNewDecFromStr("0.5"))

		lr, err := s.feeMarketKeeper.GetLearningRate(s.ctx)
		s.Require().NoError(err)
		s.Require().Equal(math.LegacyMustNewDecFromStr("0.125"), lr)
	})

	s.Run("empty block default eip1559 with preset base fee that should default to min", func() {
		// Set the base fee to just below the expected threshold decrease of 1/8th. This means it
		// should default to the minimum base fee.
		state := types.DefaultState()
		factor := math.LegacyMustNewDecFromStr("0.125")
		change := state.BaseFee.Mul(factor)
		state.BaseFee = types.DefaultMinBaseFee.Sub(change)

		params := types.DefaultParams()
		s.setGenesisState(params, state)

		s.Require().NoError(s.feeMarketKeeper.UpdateFeeMarket(s.ctx))

		// We expect the base fee to decrease by 1/8th.
		fee, err := s.feeMarketKeeper.GetBaseFee(s.ctx)
		s.Require().NoError(err)
		s.Require().Equal(fee, params.MinBaseFee)

		lr, err := s.feeMarketKeeper.GetLearningRate(s.ctx)
		s.Require().NoError(err)
		s.Require().Equal(math.LegacyMustNewDecFromStr("0.125"), lr)
	})

	s.Run("target block with default eip1559 at min base fee", func() {
		state := types.DefaultState()
		params := types.DefaultParams()

		// Reaching the target block size means that we expect this to not
		// increase.
		err := state.Update(params.TargetBlockUtilization, params)
		s.Require().NoError(err)

		s.setGenesisState(params, state)

		s.Require().NoError(s.feeMarketKeeper.UpdateFeeMarket(s.ctx))

		// We expect the base fee to remain the same.
		fee, err := s.feeMarketKeeper.GetBaseFee(s.ctx)
		s.Require().NoError(err)
		s.Require().Equal(fee, params.MinBaseFee)

		lr, err := s.feeMarketKeeper.GetLearningRate(s.ctx)
		s.Require().NoError(err)
		s.Require().Equal(math.LegacyMustNewDecFromStr("0.125"), lr)
	})

	s.Run("target block with default eip1559 at preset base fee", func() {
		state := types.DefaultState()
		params := types.DefaultParams()

		state.BaseFee = state.BaseFee.Mul(math.LegacyNewDec(2))
		// Reaching the target block size means that we expect this to not
		// increase.
		err := state.Update(params.TargetBlockUtilization, params)
		s.Require().NoError(err)

		s.setGenesisState(params, state)

		s.Require().NoError(s.feeMarketKeeper.UpdateFeeMarket(s.ctx))

		// We expect the base fee to remain the same.
		fee, err := s.feeMarketKeeper.GetBaseFee(s.ctx)
		s.Require().NoError(err)
		s.Require().Equal(state.BaseFee, fee)

		lr, err := s.feeMarketKeeper.GetLearningRate(s.ctx)
		s.Require().NoError(err)
		s.Require().Equal(math.LegacyMustNewDecFromStr("0.125"), lr)
	})

	s.Run("max block with default eip1559 at min base fee", func() {
		state := types.DefaultState()
		params := types.DefaultParams()

		// Reaching the target block size means that we expect this to not
		// increase.
		err := state.Update(params.MaxBlockUtilization, params)
		s.Require().NoError(err)

		s.setGenesisState(params, state)

		s.Require().NoError(s.feeMarketKeeper.UpdateFeeMarket(s.ctx))

		// We expect the base fee to increase by 1/8th.
		fee, err := s.feeMarketKeeper.GetBaseFee(s.ctx)
		s.Require().NoError(err)

		factor := math.LegacyMustNewDecFromStr("1.125")
		expectedFee := state.BaseFee.Mul(factor)
		s.Require().Equal(fee, expectedFee)

		lr, err := s.feeMarketKeeper.GetLearningRate(s.ctx)
		s.Require().NoError(err)
		s.Require().Equal(math.LegacyMustNewDecFromStr("0.125"), lr)
	})

	s.Run("max block with default eip1559 at preset base fee", func() {
		state := types.DefaultState()
		params := types.DefaultParams()

		state.BaseFee = state.BaseFee.Mul(math.LegacyNewDec(2))
		// Reaching the target block size means that we expect this to not
		// increase.
		err := state.Update(params.MaxBlockUtilization, params)
		s.Require().NoError(err)

		s.setGenesisState(params, state)

		s.Require().NoError(s.feeMarketKeeper.UpdateFeeMarket(s.ctx))

		// We expect the base fee to increase by 1/8th.
		fee, err := s.feeMarketKeeper.GetBaseFee(s.ctx)
		s.Require().NoError(err)

		factor := math.LegacyMustNewDecFromStr("1.125")
		expectedFee := state.BaseFee.Mul(factor)
		s.Require().Equal(fee, expectedFee)

		lr, err := s.feeMarketKeeper.GetLearningRate(s.ctx)
		s.Require().NoError(err)
		s.Require().Equal(math.LegacyMustNewDecFromStr("0.125"), lr)
	})

	s.Run("in-between min and target block with default eip1559 at min base fee", func() {
		state := types.DefaultState()
		params := types.DefaultParams()
		params.MaxBlockUtilization = 100
		params.TargetBlockUtilization = 50

		err := state.Update(25, params)
		s.Require().NoError(err)

		s.setGenesisState(params, state)

		s.Require().NoError(s.feeMarketKeeper.UpdateFeeMarket(s.ctx))

		// We expect the base fee to remain the same since it is at min base fee.
		fee, err := s.feeMarketKeeper.GetBaseFee(s.ctx)
		s.Require().NoError(err)
		s.Require().Equal(fee, params.MinBaseFee)

		lr, err := s.feeMarketKeeper.GetLearningRate(s.ctx)
		s.Require().NoError(err)
		s.Require().Equal(math.LegacyMustNewDecFromStr("0.125"), lr)
	})

	s.Run("in-between min and target block with default eip1559 at preset base fee", func() {
		state := types.DefaultState()
		state.BaseFee = state.BaseFee.Mul(math.LegacyNewDec(2))

		params := types.DefaultParams()
		params.MaxBlockUtilization = 100
		params.TargetBlockUtilization = 50
		err := state.Update(25, params)

		s.Require().NoError(err)

		s.setGenesisState(params, state)

		s.Require().NoError(s.feeMarketKeeper.UpdateFeeMarket(s.ctx))

		// We expect the base fee to decrease by 1/8th * 1/2.
		fee, err := s.feeMarketKeeper.GetBaseFee(s.ctx)
		s.Require().NoError(err)

		factor := math.LegacyMustNewDecFromStr("0.9375")
		expectedFee := state.BaseFee.Mul(factor)
		s.Require().Equal(fee, expectedFee)

		lr, err := s.feeMarketKeeper.GetLearningRate(s.ctx)
		s.Require().NoError(err)
		s.Require().Equal(math.LegacyMustNewDecFromStr("0.125"), lr)
	})

	s.Run("in-between target and max block with default eip1559 at min base fee", func() {
		state := types.DefaultState()
		params := types.DefaultParams()
		params.MaxBlockUtilization = 100
		params.TargetBlockUtilization = 50

		err := state.Update(75, params)
		s.Require().NoError(err)

		s.setGenesisState(params, state)

		s.Require().NoError(s.feeMarketKeeper.UpdateFeeMarket(s.ctx))

		// We expect the base fee to increase by 1/8th * 1/2.
		fee, err := s.feeMarketKeeper.GetBaseFee(s.ctx)
		s.Require().NoError(err)

		factor := math.LegacyMustNewDecFromStr("1.0625")
		expectedFee := state.BaseFee.Mul(factor)
		s.Require().Equal(fee, expectedFee)

		lr, err := s.feeMarketKeeper.GetLearningRate(s.ctx)
		s.Require().NoError(err)
		s.Require().Equal(math.LegacyMustNewDecFromStr("0.125"), lr)
	})

	s.Run("in-between target and max block with default eip1559 at preset base fee", func() {
		state := types.DefaultState()
		state.BaseFee = state.BaseFee.Mul(math.LegacyNewDec(2))
		params := types.DefaultParams()
		params.MaxBlockUtilization = 100
		params.TargetBlockUtilization = 50

		err := state.Update(75, params)
		s.Require().NoError(err)

		s.setGenesisState(params, state)

		s.Require().NoError(s.feeMarketKeeper.UpdateFeeMarket(s.ctx))

		// We expect the base fee to increase by 1/8th * 1/2.
		fee, err := s.feeMarketKeeper.GetBaseFee(s.ctx)
		s.Require().NoError(err)

		factor := math.LegacyMustNewDecFromStr("1.0625")
		expectedFee := state.BaseFee.Mul(factor)
		s.Require().Equal(fee, expectedFee)

		lr, err := s.feeMarketKeeper.GetLearningRate(s.ctx)
		s.Require().NoError(err)
		s.Require().Equal(math.LegacyMustNewDecFromStr("0.125"), lr)
	})

	s.Run("empty blocks with aimd eip1559 with min base fee", func() {
		state := types.DefaultAIMDState()
		params := types.DefaultAIMDParams()
		s.setGenesisState(params, state)

		s.Require().NoError(s.feeMarketKeeper.UpdateFeeMarket(s.ctx))

		fee, err := s.feeMarketKeeper.GetBaseFee(s.ctx)
		s.Require().NoError(err)
		s.Require().Equal(fee, params.MinBaseFee)

		lr, err := s.feeMarketKeeper.GetLearningRate(s.ctx)
		s.Require().NoError(err)
		expectedLR := state.LearningRate.Add(params.Alpha)
		s.Require().Equal(expectedLR, lr)
	})

	s.Run("empty blocks with aimd eip1559 with preset base fee", func() {
		state := types.DefaultAIMDState()
		state.BaseFee = state.BaseFee.Mul(math.LegacyNewDec(2))
		params := types.DefaultAIMDParams()
		s.setGenesisState(params, state)

		s.Require().NoError(s.feeMarketKeeper.UpdateFeeMarket(s.ctx))

		// We expect the base fee to decrease by 1/8th and the learning rate to
		// increase by alpha.
		lr, err := s.feeMarketKeeper.GetLearningRate(s.ctx)
		s.Require().NoError(err)
		expectedLR := state.LearningRate.Add(params.Alpha)
		s.Require().Equal(expectedLR, lr)

		fee, err := s.feeMarketKeeper.GetBaseFee(s.ctx)
		s.Require().NoError(err)
		factor := math.LegacyOneDec().Add(math.LegacyMustNewDecFromStr("-1.0").Mul(lr))
		expectedFee := state.BaseFee.Mul(factor)
		s.Require().Equal(fee, expectedFee)
	})

	s.Run("empty blocks aimd eip1559 with preset base fee that should default to min", func() {
		params := types.DefaultAIMDParams()

		state := types.DefaultAIMDState()
		lr := math.LegacyMustNewDecFromStr("0.125")
		increase := state.BaseFee.Mul(lr).TruncateInt()

		state.BaseFee = types.DefaultMinBaseFee.Add(math.LegacyNewDecFromInt(increase)).Sub(math.LegacyNewDec(1))
		state.LearningRate = lr

		s.setGenesisState(params, state)

		s.Require().NoError(s.feeMarketKeeper.UpdateFeeMarket(s.ctx))

		lr, err := s.feeMarketKeeper.GetLearningRate(s.ctx)
		s.Require().NoError(err)
		expectedLR := state.LearningRate.Add(params.Alpha)
		s.Require().Equal(expectedLR, lr)

		// We expect the base fee to decrease by 1/8th and the learning rate to
		// increase by alpha.
		fee, err := s.feeMarketKeeper.GetBaseFee(s.ctx)
		s.Require().NoError(err)
		s.Require().Equal(fee, params.MinBaseFee)
	})

	s.Run("target block with aimd eip1559 at min base fee + LR", func() {
		state := types.DefaultAIMDState()
		params := types.DefaultAIMDParams()

		// Reaching the target block size means that we expect this to not
		// increase.
		for i := 0; i < len(state.Window); i++ {
			state.Window[i] = params.TargetBlockUtilization
		}

		s.setGenesisState(params, state)

		s.Require().NoError(s.feeMarketKeeper.UpdateFeeMarket(s.ctx))

		// We expect the base fee to remain the same and the learning rate to
		// remain at minimum.
		lr, err := s.feeMarketKeeper.GetLearningRate(s.ctx)
		s.Require().NoError(err)
		s.Require().Equal(params.MinLearningRate, lr)

		fee, err := s.feeMarketKeeper.GetBaseFee(s.ctx)
		s.Require().NoError(err)
		s.Require().Equal(state.BaseFee, fee)
	})

	s.Run("target block with aimd eip1559 at preset base fee + LR", func() {
		state := types.DefaultAIMDState()
		state.BaseFee = state.BaseFee.Mul(math.LegacyNewDec(2))
		state.LearningRate = math.LegacyMustNewDecFromStr("0.125")
		params := types.DefaultAIMDParams()

		// Reaching the target block size means that we expect this to not
		// increase.
		for i := 0; i < len(state.Window); i++ {
			state.Window[i] = params.TargetBlockUtilization
		}

		s.setGenesisState(params, state)

		s.Require().NoError(s.feeMarketKeeper.UpdateFeeMarket(s.ctx))

		// We expect the base fee to decrease by 1/8th and the learning rate to
		// decrease by lr * beta.
		lr, err := s.feeMarketKeeper.GetLearningRate(s.ctx)
		s.Require().NoError(err)
		expectedLR := state.LearningRate.Mul(params.Beta)
		s.Require().Equal(expectedLR, lr)

		fee, err := s.feeMarketKeeper.GetBaseFee(s.ctx)
		s.Require().NoError(err)
		s.Require().Equal(state.BaseFee, fee)
	})
}

func (s *KeeperTestSuite) TestGetBaseFee() {
	s.Run("can retrieve base fee with default eip-1559", func() {
		gs := types.DefaultGenesisState()
		s.feeMarketKeeper.InitGenesis(s.ctx, *gs)

		fee, err := s.feeMarketKeeper.GetBaseFee(s.ctx)
		s.Require().NoError(err)
		s.Require().Equal(fee, gs.State.BaseFee)
	})

	s.Run("can retrieve base fee with aimd eip-1559", func() {
		gs := types.DefaultAIMDGenesisState()
		s.feeMarketKeeper.InitGenesis(s.ctx, *gs)

		fee, err := s.feeMarketKeeper.GetBaseFee(s.ctx)
		s.Require().NoError(err)
		s.Require().Equal(fee, gs.State.BaseFee)
	})
}

func (s *KeeperTestSuite) TestGetLearningRate() {
	s.Run("can retrieve learning rate with default eip-1559", func() {
		gs := types.DefaultGenesisState()
		s.feeMarketKeeper.InitGenesis(s.ctx, *gs)

		lr, err := s.feeMarketKeeper.GetLearningRate(s.ctx)
		s.Require().NoError(err)
		s.Require().Equal(lr, gs.State.LearningRate)
	})

	s.Run("can retrieve learning rate with aimd eip-1559", func() {
		gs := types.DefaultAIMDGenesisState()
		s.feeMarketKeeper.InitGenesis(s.ctx, *gs)

		lr, err := s.feeMarketKeeper.GetLearningRate(s.ctx)
		s.Require().NoError(err)
		s.Require().Equal(lr, gs.State.LearningRate)
	})
}

func (s *KeeperTestSuite) TestGetMinGasPrices() {
	s.Run("can retrieve min gas prices with default eip-1559", func() {
		gs := types.DefaultGenesisState()
		s.feeMarketKeeper.InitGenesis(s.ctx, *gs)

<<<<<<< HEAD
		expected := sdk.NewCoin(sdk.DefaultBondDenom, gs.State.BaseFee)
=======
		expected := sdk.NewDecCoins(sdk.NewDecCoinFromDec(sdk.DefaultBondDenom, gs.State.BaseFee))
>>>>>>> 480195d1

		mgp, err := s.feeMarketKeeper.GetMinGasPrice(s.ctx)
		s.Require().NoError(err)
		s.Require().Equal(expected, mgp)
	})

	s.Run("can retrieve min gas prices with aimd eip-1559", func() {
		gs := types.DefaultAIMDGenesisState()
		s.feeMarketKeeper.InitGenesis(s.ctx, *gs)

<<<<<<< HEAD
		expected := sdk.NewCoin(sdk.DefaultBondDenom, gs.State.BaseFee)
=======
		expected := sdk.NewDecCoins(sdk.NewDecCoinFromDec(sdk.DefaultBondDenom, gs.State.BaseFee))
>>>>>>> 480195d1

		mgp, err := s.feeMarketKeeper.GetMinGasPrice(s.ctx)
		s.Require().NoError(err)
		s.Require().Equal(expected, mgp)
	})
}

func (s *KeeperTestSuite) setGenesisState(params types.Params, state types.State) {
	gs := types.NewGenesisState(params, state)
	s.NotPanics(func() {
		s.feeMarketKeeper.InitGenesis(s.ctx, *gs)
	})
}<|MERGE_RESOLUTION|>--- conflicted
+++ resolved
@@ -458,13 +458,9 @@
 		gs := types.DefaultGenesisState()
 		s.feeMarketKeeper.InitGenesis(s.ctx, *gs)
 
-<<<<<<< HEAD
-		expected := sdk.NewCoin(sdk.DefaultBondDenom, gs.State.BaseFee)
-=======
 		expected := sdk.NewDecCoins(sdk.NewDecCoinFromDec(sdk.DefaultBondDenom, gs.State.BaseFee))
->>>>>>> 480195d1
-
-		mgp, err := s.feeMarketKeeper.GetMinGasPrice(s.ctx)
+
+		mgp, err := s.feeMarketKeeper.GetMinGasPrices(s.ctx)
 		s.Require().NoError(err)
 		s.Require().Equal(expected, mgp)
 	})
@@ -473,13 +469,9 @@
 		gs := types.DefaultAIMDGenesisState()
 		s.feeMarketKeeper.InitGenesis(s.ctx, *gs)
 
-<<<<<<< HEAD
-		expected := sdk.NewCoin(sdk.DefaultBondDenom, gs.State.BaseFee)
-=======
 		expected := sdk.NewDecCoins(sdk.NewDecCoinFromDec(sdk.DefaultBondDenom, gs.State.BaseFee))
->>>>>>> 480195d1
-
-		mgp, err := s.feeMarketKeeper.GetMinGasPrice(s.ctx)
+
+		mgp, err := s.feeMarketKeeper.GetMinGasPrices(s.ctx)
 		s.Require().NoError(err)
 		s.Require().Equal(expected, mgp)
 	})
