package integration

import (
	"context"

<<<<<<< HEAD
	"github.com/strangelove-ventures/interchaintest/v7"

	"github.com/cosmos/cosmos-sdk/codec"
	"github.com/cosmos/cosmos-sdk/crypto/keyring"
	sdk "github.com/cosmos/cosmos-sdk/types"
=======
	"github.com/cosmos/cosmos-sdk/codec"
	"github.com/cosmos/cosmos-sdk/crypto/keyring"
	sdk "github.com/cosmos/cosmos-sdk/types"
	interchaintest "github.com/strangelove-ventures/interchaintest/v7"
>>>>>>> 00b08889
	"github.com/strangelove-ventures/interchaintest/v7/chain/cosmos"
	"github.com/strangelove-ventures/interchaintest/v7/ibc"
	"github.com/stretchr/testify/require"
	"github.com/stretchr/testify/suite"
)

const (
	initBalance = 10000000000000
)

// TestSuite runs the feemarket integration test-suite against a given interchaintest specification
type TestSuite struct {
	suite.Suite
	// spec
	spec *interchaintest.ChainSpec
	// chain
	chain ibc.Chain
	// interchain
	ic *interchaintest.Interchain
	// users
	user1, user2, user3 ibc.Wallet
	// denom
	denom string

	// overrides for key-ring configuration of the broadcaster
	broadcasterOverrides *KeyringOverride

	// bc is the RPC interface to the ITS network
	bc *cosmos.Broadcaster

	cdc codec.Codec
}

func NewIntegrationTestSuiteFromSpec(spec *interchaintest.ChainSpec) *TestSuite {
	return &TestSuite{
		spec:  spec,
		denom: "stake",
	}
}

func (s *TestSuite) WithDenom(denom string) *TestSuite {
	s.denom = denom

	// update the bech32 prefixes
	sdk.GetConfig().SetBech32PrefixForAccount(s.denom, s.denom+sdk.PrefixPublic)
	sdk.GetConfig().SetBech32PrefixForValidator(s.denom+sdk.PrefixValidator, s.denom+sdk.PrefixValidator+sdk.PrefixPublic)
	sdk.GetConfig().Seal()
	return s
}

func (s *TestSuite) WithKeyringOptions(cdc codec.Codec, opts keyring.Option) {
	s.broadcasterOverrides = &KeyringOverride{
		cdc:            cdc,
		keyringOptions: opts,
	}
}

func (s *TestSuite) SetupSuite() {
	// build the chain
	s.T().Log("building chain with spec", s.spec)
	s.chain = ChainBuilderFromChainSpec(s.T(), s.spec)

	// build the interchain
	s.T().Log("building interchain")
	ctx := context.Background()
	s.ic = BuildInterchain(s.T(), ctx, s.chain)

	cc, ok := s.chain.(*cosmos.CosmosChain)
	if !ok {
		panic("unable to assert ibc.Chain as CosmosChain")
	}

	// create the broadcaster
	s.T().Log("creating broadcaster")
	s.setupBroadcaster()

	s.cdc = s.chain.Config().EncodingConfig.Codec

	// get the users
	s.user1 = s.GetAndFundTestUsers(ctx, s.T().Name(), initBalance, cc)[0]
	s.user2 = s.GetAndFundTestUsers(ctx, s.T().Name(), initBalance, cc)[0]
	s.user3 = s.GetAndFundTestUsers(ctx, s.T().Name(), initBalance, cc)[0]

	// create the broadcaster
	s.T().Log("creating broadcaster")
	s.setupBroadcaster()
}

func (s *TestSuite) TearDownSuite() {
	// close the interchain
	s.Require().NoError(s.ic.Close())
}

func (s *TestSuite) SetupSubTest() {
	// wait for 1 block height
	// query height
	height, err := s.chain.(*cosmos.CosmosChain).Height(context.Background())
	s.Require().NoError(err)
	s.WaitForHeight(s.chain.(*cosmos.CosmosChain), height+1)

	state := s.QueryState()

<<<<<<< HEAD
	s.T().Log("state at block height", height+1, ":", state.String())
}

func (s *TestSuite) TestQueryParams() {
	s.SetupSubTest()

	// query params
	params := s.QueryParams()

	// expect validate to pass
	require.NoError(s.T(), params.ValidateBasic(), params)
}

func (s *TestSuite) TestQueryState() {
	s.SetupSubTest()

	// query params
	state := s.QueryState()

	// expect validate to pass
	require.NoError(s.T(), state.ValidateBasic(), state)
}

func (s *TestSuite) TestSendTxUpdating() {
	s.SetupSubTest()

	ctx := context.Background()

=======
	s.T().Log("new test case at block height", height+1)
	s.T().Log("state:", state.String())
}

func (s *TestSuite) TestQueryParams() {
	s.Run("query params", func() {
		// query params
		params := s.QueryParams()

		// expect validate to pass
		require.NoError(s.T(), params.ValidateBasic(), params)
	})
}

func (s *TestSuite) TestQueryState() {
	s.Run("query state", func() {
		// query state
		state := s.QueryState()

		// expect validate to pass
		require.NoError(s.T(), state.ValidateBasic(), state)
	})
}

func (s *TestSuite) TestQueryBaseFee() {
	s.Run("query base fee", func() {
		// query base fee
		fees := s.QueryBaseFee()

		// expect validate to pass
		require.NoError(s.T(), fees.Validate(), fees)
	})
}

func (s *TestSuite) TestSendTxUpdating() {
	ctx := context.Background()

>>>>>>> 00b08889
	// cast chain to cosmos-chain
	cosmosChain, ok := s.chain.(*cosmos.CosmosChain)
	s.Require().True(ok)
	// get nodes
	nodes := cosmosChain.Nodes()
	s.Require().True(len(nodes) > 0)

<<<<<<< HEAD
	state := s.QueryState()
	params := s.QueryParams()

	gas := int64(1000000)
	minBaseFee := sdk.NewCoins(sdk.NewCoin(params.FeeDenom, state.BaseFee.MulRaw(gas)))

	// send with the exact expected fee
	txResp, err := s.SendCoins(
		ctx,
		cosmosChain,
		s.user1.KeyName(),
		s.user1.FormattedAddress(),
		s.user2.FormattedAddress(),
		sdk.NewCoins(sdk.NewCoin(cosmosChain.Config().Denom, sdk.NewInt(10000))),
		minBaseFee,
		gas,
	)
	s.Require().NoError(err, s.user1.FormattedAddress(), s.user2.FormattedAddress())

	s.SetupSubTest()

	// check fee deduction and events
	s.chain.N
=======
	s.Run("expect fee market state to update", func() {
		baseFee := s.QueryBaseFee()

		gas := int64(1000000)
		minBaseFee := baseFee.MulInt(sdk.NewInt(gas))

		// send with the exact expected fee
		txResp, err := s.SendCoins(
			ctx,
			cosmosChain,
			s.user1.KeyName(),
			s.user1.FormattedAddress(),
			s.user2.FormattedAddress(),
			sdk.NewCoins(sdk.NewCoin(cosmosChain.Config().Denom, sdk.NewInt(10000))),
			minBaseFee,
			gas,
		)
		s.Require().NoError(err, txResp)
	})
>>>>>>> 00b08889
}<|MERGE_RESOLUTION|>--- conflicted
+++ resolved
@@ -3,18 +3,10 @@
 import (
 	"context"
 
-<<<<<<< HEAD
-	"github.com/strangelove-ventures/interchaintest/v7"
-
-	"github.com/cosmos/cosmos-sdk/codec"
-	"github.com/cosmos/cosmos-sdk/crypto/keyring"
-	sdk "github.com/cosmos/cosmos-sdk/types"
-=======
 	"github.com/cosmos/cosmos-sdk/codec"
 	"github.com/cosmos/cosmos-sdk/crypto/keyring"
 	sdk "github.com/cosmos/cosmos-sdk/types"
 	interchaintest "github.com/strangelove-ventures/interchaintest/v7"
->>>>>>> 00b08889
 	"github.com/strangelove-ventures/interchaintest/v7/chain/cosmos"
 	"github.com/strangelove-ventures/interchaintest/v7/ibc"
 	"github.com/stretchr/testify/require"
@@ -117,38 +109,7 @@
 
 	state := s.QueryState()
 
-<<<<<<< HEAD
 	s.T().Log("state at block height", height+1, ":", state.String())
-}
-
-func (s *TestSuite) TestQueryParams() {
-	s.SetupSubTest()
-
-	// query params
-	params := s.QueryParams()
-
-	// expect validate to pass
-	require.NoError(s.T(), params.ValidateBasic(), params)
-}
-
-func (s *TestSuite) TestQueryState() {
-	s.SetupSubTest()
-
-	// query params
-	state := s.QueryState()
-
-	// expect validate to pass
-	require.NoError(s.T(), state.ValidateBasic(), state)
-}
-
-func (s *TestSuite) TestSendTxUpdating() {
-	s.SetupSubTest()
-
-	ctx := context.Background()
-
-=======
-	s.T().Log("new test case at block height", height+1)
-	s.T().Log("state:", state.String())
 }
 
 func (s *TestSuite) TestQueryParams() {
@@ -184,7 +145,6 @@
 func (s *TestSuite) TestSendTxUpdating() {
 	ctx := context.Background()
 
->>>>>>> 00b08889
 	// cast chain to cosmos-chain
 	cosmosChain, ok := s.chain.(*cosmos.CosmosChain)
 	s.Require().True(ok)
@@ -192,7 +152,49 @@
 	nodes := cosmosChain.Nodes()
 	s.Require().True(len(nodes) > 0)
 
-<<<<<<< HEAD
+	s.Run("expect fee market state to update", func() {
+		baseFee := s.QueryBaseFee()
+
+		gas := int64(1000000)
+		minBaseFee := baseFee.MulInt(sdk.NewInt(gas))
+
+		// send with the exact expected fee
+		txResp, err := s.SendCoins(
+			ctx,
+			cosmosChain,
+			s.user1.KeyName(),
+			s.user1.FormattedAddress(),
+			s.user2.FormattedAddress(),
+			sdk.NewCoins(sdk.NewCoin(cosmosChain.Config().Denom, sdk.NewInt(10000))),
+			minBaseFee,
+			gas,
+		)
+		s.Require().NoError(err, txResp)
+	})
+}
+
+func (s *TestSuite) TestQueryState() {
+	s.SetupSubTest()
+
+	// query params
+	state := s.QueryState()
+
+	// expect validate to pass
+	require.NoError(s.T(), state.ValidateBasic(), state)
+}
+
+func (s *TestSuite) TestSendTxUpdating() {
+	s.SetupSubTest()
+
+	ctx := context.Background()
+
+	// cast chain to cosmos-chain
+	cosmosChain, ok := s.chain.(*cosmos.CosmosChain)
+	s.Require().True(ok)
+	// get nodes
+	nodes := cosmosChain.Nodes()
+	s.Require().True(len(nodes) > 0)
+
 	state := s.QueryState()
 	params := s.QueryParams()
 
@@ -216,25 +218,4 @@
 
 	// check fee deduction and events
 	s.chain.N
-=======
-	s.Run("expect fee market state to update", func() {
-		baseFee := s.QueryBaseFee()
-
-		gas := int64(1000000)
-		minBaseFee := baseFee.MulInt(sdk.NewInt(gas))
-
-		// send with the exact expected fee
-		txResp, err := s.SendCoins(
-			ctx,
-			cosmosChain,
-			s.user1.KeyName(),
-			s.user1.FormattedAddress(),
-			s.user2.FormattedAddress(),
-			sdk.NewCoins(sdk.NewCoin(cosmosChain.Config().Denom, sdk.NewInt(10000))),
-			minBaseFee,
-			gas,
-		)
-		s.Require().NoError(err, txResp)
-	})
->>>>>>> 00b08889
 }