--- conflicted
+++ resolved
@@ -374,13 +374,6 @@
 }
 
 // SendCoins creates a executes a SendCoins message and broadcasts the transaction.
-<<<<<<< HEAD
-func (s *TestSuite) SendCoins(ctx context.Context, node *cosmos.ChainNode, chain *cosmos.CosmosChain, keyName, sender, receiver string, amt, fees sdk.Coins, gas int64) (string, error) {
-	resp, err := s.ExecTx(
-		ctx,
-		node,
-		chain,
-=======
 func (s *TestSuite) SendCoins(ctx context.Context, keyName, sender, receiver string, amt, fees sdk.Coins, gas int64) (string, error) {
 	cc, ok := s.chain.(*cosmos.CosmosChain)
 	if !ok {
@@ -389,7 +382,6 @@
 	resp, err := s.ExecTx(
 		ctx,
 		cc,
->>>>>>> db3a11ea
 		keyName,
 		false,
 		"bank",
@@ -424,11 +416,6 @@
 
 	_, err = s.SendCoins(
 		ctx,
-<<<<<<< HEAD
-		chain.Ge(),
-		chain,
-=======
->>>>>>> db3a11ea
 		interchaintest.FaucetAccountKeyName,
 		interchaintest.FaucetAccountKeyName,
 		user.FormattedAddress(),
@@ -455,13 +442,9 @@
 }
 
 // ExecTx executes a cli command on a node, waits a block and queries the Tx to verify it was included on chain.
-<<<<<<< HEAD
-func (s *TestSuite) ExecTx(ctx context.Context, node *cosmos.ChainNode, chain *cosmos.CosmosChain, keyName string, blocking bool, command ...string) (string, error) {
-=======
-func (s *TestSuite) ExecTx(ctx context.Context, chain *cosmos.CosmosChain, keyName string, command ...string) (string, error) {
+func (s *TestSuite) ExecTx(ctx context.Context, chain *cosmos.CosmosChain, keyName string, blocking bool, command ...string) (string, error) {
 	node := chain.Validators[0]
 
->>>>>>> db3a11ea
 	resp, err := node.ExecTx(ctx, keyName, command...)
 	s.Require().NoError(err)
 
