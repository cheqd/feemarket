package post

import (
	"fmt"

	errorsmod "cosmossdk.io/errors"

	sdk "github.com/cosmos/cosmos-sdk/types"
	sdkerrors "github.com/cosmos/cosmos-sdk/types/errors"
	authtypes "github.com/cosmos/cosmos-sdk/x/auth/types"

	"github.com/skip-mev/feemarket/x/feemarket/ante"
	feemarkettypes "github.com/skip-mev/feemarket/x/feemarket/types"
)

// FeeMarketDeductDecorator deducts fees from the fee payer based off of the current state of the feemarket.
// The fee payer is the fee granter (if specified) or first signer of the tx.
// If the fee payer does not have the funds to pay for the fees, return an InsufficientFunds error.
// If there is an excess between the given fee and the on-chain min base fee is given as a tip.
// Call next PostHandler if fees successfully deducted.
// CONTRACT: Tx must implement FeeTx interface
type FeeMarketDeductDecorator struct {
	accountKeeper   AccountKeeper
	bankKeeper      BankKeeper
	feegrantKeeper  FeeGrantKeeper
	feemarketKeeper FeeMarketKeeper
}

func NewFeeMarketDeductDecorator(ak AccountKeeper, bk BankKeeper, fk FeeGrantKeeper, fmk FeeMarketKeeper) FeeMarketDeductDecorator {
	return FeeMarketDeductDecorator{
		accountKeeper:   ak,
		bankKeeper:      bk,
		feegrantKeeper:  fk,
		feemarketKeeper: fmk,
	}
}

// PostHandle deducts the fee from the fee payer based on the min base fee and the gas consumed in the gasmeter.
// If there is a difference between the provided fee and the min-base fee, the difference is paid as a tip.
// Fees are sent to the x/feemarket fee-collector address.
func (dfd FeeMarketDeductDecorator) PostHandle(ctx sdk.Context, tx sdk.Tx, simulate, success bool, next sdk.PostHandler) (sdk.Context, error) {
	// GenTx consume no fee
	if ctx.BlockHeight() == 0 {
		return next(ctx, tx, simulate, success)
	}

	feeTx, ok := tx.(sdk.FeeTx)
	if !ok {
		return ctx, errorsmod.Wrap(sdkerrors.ErrTxDecode, "Tx must be a FeeTx")
	}

	if !simulate && ctx.BlockHeight() > 0 && feeTx.GetGas() == 0 {
		return ctx, errorsmod.Wrap(sdkerrors.ErrInvalidGasLimit, "must provide positive gas")
	}

	var (
		tip     sdk.Coin
		feeCoin sdk.Coin
	)

	// update fee market params
	params, err := dfd.feemarketKeeper.GetParams(ctx)
	if err != nil {
		return ctx, errorsmod.Wrapf(err, "unable to get fee market params")
	}

	// return if disabled
	if !params.Enabled {
		return next(ctx, tx, simulate, success)
	}

	// update fee market state
	state, err := dfd.feemarketKeeper.GetState(ctx)
	if err != nil {
		return ctx, errorsmod.Wrapf(err, "unable to get fee market state")
	}

<<<<<<< HEAD
	baseFee := sdk.NewCoin(params.FeeDenom, state.BaseFee)
=======
	baseFee := sdk.NewDecCoinFromDec(params.FeeDenom, state.BaseFee)
	minGasPrices := sdk.NewDecCoins(baseFee)
>>>>>>> 480195d1

	feeCoins := feeTx.GetFee()
	gas := ctx.GasMeter().GasConsumed() // use context gas consumed

	if len(feeCoins) > 1 {
		return ctx, feemarkettypes.ErrTooManyFeeCoins
	}

	ctx.Logger().Info("fee deduct post handle",
		"min gas prices", baseFee,
		"gas consumed", gas,
	)

	if !simulate {
		feeCoin, tip, err = ante.CheckTxFee(ctx, baseFee, feeTx, false, dfd.feemarketKeeper.GetDenomResolver())
		if err != nil {
			return ctx, err
		}
	}

	ctx.Logger().Info("fee deduct post handle",
		"fee", feeCoins,
		"tip", tip,
	)

	if err := dfd.DeductFeeAndTip(ctx, tx, feeCoin, tip); err != nil {
		return ctx, err
	}

	err = state.Update(gas, params)
	if err != nil {
		return ctx, errorsmod.Wrapf(err, "unable to update fee market state")
	}

	err = dfd.feemarketKeeper.SetState(ctx, state)
	if err != nil {
		return ctx, errorsmod.Wrapf(err, "unable to set fee market state")
	}

	return next(ctx, tx, simulate, success)
}

// DeductFeeAndTip deducts the provided fee and tip from the fee payer.
// If the tx uses a feegranter, the fee granter address will pay the fee instead of the tx signer.
func (dfd FeeMarketDeductDecorator) DeductFeeAndTip(ctx sdk.Context, sdkTx sdk.Tx, fee, tip sdk.Coin) error {
	feeTx, ok := sdkTx.(sdk.FeeTx)
	if !ok {
		return errorsmod.Wrap(sdkerrors.ErrTxDecode, "Tx must be a FeeTx")
	}

	if addr := dfd.accountKeeper.GetModuleAddress(feemarkettypes.FeeCollectorName); addr == nil {
		return fmt.Errorf("fee collector module account (%s) has not been set", feemarkettypes.FeeCollectorName)
	}

	if addr := dfd.accountKeeper.GetModuleAddress(authtypes.FeeCollectorName); addr == nil {
		return fmt.Errorf("default fee collector module account (%s) has not been set", authtypes.FeeCollectorName)
	}

	params, err := dfd.feemarketKeeper.GetParams(ctx)
	if err != nil {
		return fmt.Errorf("error getting feemarket params: %v", err)
	}

	feePayer := feeTx.FeePayer()
	feeGranter := feeTx.FeeGranter()
	deductFeesFrom := feePayer
	distributeFees := params.DistributeFees

	// if feegranter set deduct fee from feegranter account.
	// this works with only when feegrant enabled.
	if feeGranter != nil {
		if dfd.feegrantKeeper == nil {
			return sdkerrors.ErrInvalidRequest.Wrap("fee grants are not enabled")
		} else if !feeGranter.Equals(feePayer) {
			err := dfd.feegrantKeeper.UseGrantedFees(ctx, feeGranter, feePayer, sdk.NewCoins(fee), sdkTx.GetMsgs())
			if err != nil {
				return errorsmod.Wrapf(err, "%s does not allow to pay fees for %s", feeGranter, feePayer)
			}
		}

		deductFeesFrom = feeGranter
	}

	deductFeesFromAcc := dfd.accountKeeper.GetAccount(ctx, deductFeesFrom)
	if deductFeesFromAcc == nil {
		return sdkerrors.ErrUnknownAddress.Wrapf("fee payer address: %s does not exist", deductFeesFrom)
	}

	var events sdk.Events

	// deduct the fees and tip
	if !fee.IsZero() {
<<<<<<< HEAD
		err := DeductCoins(dfd.bankKeeper, ctx, deductFeesFromAcc, sdk.NewCoins(fee))
=======
		err := DeductCoins(dfd.bankKeeper, ctx, deductFeesFromAcc, fee, distributeFees)
>>>>>>> 480195d1
		if err != nil {
			return err
		}

		events = append(events, sdk.NewEvent(
			feemarkettypes.EventTypeFeePay,
			sdk.NewAttribute(sdk.AttributeKeyFee, fee.String()),
			sdk.NewAttribute(sdk.AttributeKeyFeePayer, deductFeesFrom.String()),
		))
	}

	proposer := sdk.AccAddress(ctx.BlockHeader().ProposerAddress)
	if !tip.IsZero() {
		err := SendTip(dfd.bankKeeper, ctx, deductFeesFromAcc.GetAddress(), proposer, sdk.NewCoins(tip))
		if err != nil {
			return err
		}

		events = append(events, sdk.NewEvent(
			feemarkettypes.EventTypeTipPay,
			sdk.NewAttribute(feemarkettypes.AttributeKeyTip, tip.String()),
			sdk.NewAttribute(feemarkettypes.AttributeKeyTipPayer, deductFeesFrom.String()),
			sdk.NewAttribute(feemarkettypes.AttributeKeyTipPayee, proposer.String()),
		))
	}

	ctx.EventManager().EmitEvents(events)
	return nil
}

// DeductCoins deducts coins from the given account.
// Coins can be sent to the default fee collector (causes coins to be distributed to stakers) or sent to the feemarket fee collector account (causes coins to be burned).
func DeductCoins(bankKeeper BankKeeper, ctx sdk.Context, acc authtypes.AccountI, coins sdk.Coins, distributeFees bool) error {
	if !coins.IsValid() {
		return errorsmod.Wrapf(sdkerrors.ErrInsufficientFee, "invalid coin amount: %s", coins)
	}

	targetModuleAcc := feemarkettypes.FeeCollectorName
	if distributeFees {
		targetModuleAcc = authtypes.FeeCollectorName
	}

	err := bankKeeper.SendCoinsFromAccountToModule(ctx, acc.GetAddress(), targetModuleAcc, coins)
	if err != nil {
		return errorsmod.Wrapf(sdkerrors.ErrInsufficientFunds, err.Error())
	}

	return nil
}

// SendTip sends a tip to the current block proposer.
func SendTip(bankKeeper BankKeeper, ctx sdk.Context, acc, proposer sdk.AccAddress, coins sdk.Coins) error {
	if !coins.IsValid() {
		return errorsmod.Wrapf(sdkerrors.ErrInsufficientFee, "invalid coin amount: %s", coins)
	}

	err := bankKeeper.SendCoins(ctx, acc, proposer, coins)
	if err != nil {
		return errorsmod.Wrapf(sdkerrors.ErrInsufficientFunds, err.Error())
	}

	return nil
}<|MERGE_RESOLUTION|>--- conflicted
+++ resolved
@@ -75,12 +75,8 @@
 		return ctx, errorsmod.Wrapf(err, "unable to get fee market state")
 	}
 
-<<<<<<< HEAD
-	baseFee := sdk.NewCoin(params.FeeDenom, state.BaseFee)
-=======
 	baseFee := sdk.NewDecCoinFromDec(params.FeeDenom, state.BaseFee)
 	minGasPrices := sdk.NewDecCoins(baseFee)
->>>>>>> 480195d1
 
 	feeCoins := feeTx.GetFee()
 	gas := ctx.GasMeter().GasConsumed() // use context gas consumed
@@ -95,7 +91,7 @@
 	)
 
 	if !simulate {
-		feeCoin, tip, err = ante.CheckTxFee(ctx, baseFee, feeTx, false, dfd.feemarketKeeper.GetDenomResolver())
+		feeCoin, tip, err = ante.CheckTxFee(ctx, minGasPrices, feeTx, false, dfd.feemarketKeeper.GetDenomResolver())
 		if err != nil {
 			return ctx, err
 		}
@@ -173,11 +169,7 @@
 
 	// deduct the fees and tip
 	if !fee.IsZero() {
-<<<<<<< HEAD
-		err := DeductCoins(dfd.bankKeeper, ctx, deductFeesFromAcc, sdk.NewCoins(fee))
-=======
-		err := DeductCoins(dfd.bankKeeper, ctx, deductFeesFromAcc, fee, distributeFees)
->>>>>>> 480195d1
+		err := DeductCoins(dfd.bankKeeper, ctx, deductFeesFromAcc, sdk.NewCoins(fee), distributeFees)
 		if err != nil {
 			return err
 		}
