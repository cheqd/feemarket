--- conflicted
+++ resolved
@@ -51,14 +51,9 @@
 
 // StateResponse is the response type for the Query/BaseFee RPC method.
 message BaseFeeResponse {
-<<<<<<< HEAD
-  cosmos.base.v1beta1.Coin fees = 1
-      [ (gogoproto.nullable) = false, (amino.dont_omitempty) = true ];
-=======
   repeated cosmos.base.v1beta1.DecCoin fees = 1 [
     (gogoproto.nullable) = false,
     (amino.dont_omitempty) = true,
     (gogoproto.castrepeated) = "github.com/cosmos/cosmos-sdk/types.DecCoins"
   ];
->>>>>>> 480195d1
 }