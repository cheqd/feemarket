package post

import (
	"bytes"
	"fmt"

	errorsmod "cosmossdk.io/errors"

	sdk "github.com/cosmos/cosmos-sdk/types"
	sdkerrors "github.com/cosmos/cosmos-sdk/types/errors"
	authtypes "github.com/cosmos/cosmos-sdk/x/auth/types"

	"github.com/skip-mev/feemarket/x/feemarket/ante"
	feemarkettypes "github.com/skip-mev/feemarket/x/feemarket/types"
)

// FeeMarketDeductDecorator deducts fees from the fee payer based off of the current state of the feemarket.
// The fee payer is the fee granter (if specified) or first signer of the tx.
// If the fee payer does not have the funds to pay for the fees, return an InsufficientFunds error.
// If there is an excess between the given fee and the on-chain min base fee is given as a tip.
// Call next PostHandler if fees successfully deducted.
// CONTRACT: Tx must implement FeeTx interface
type FeeMarketDeductDecorator struct {
	accountKeeper   AccountKeeper
	bankKeeper      BankKeeper
	feegrantKeeper  FeeGrantKeeper
	feemarketKeeper FeeMarketKeeper
}

func NewFeeMarketDeductDecorator(ak AccountKeeper, bk BankKeeper, fk FeeGrantKeeper, fmk FeeMarketKeeper) FeeMarketDeductDecorator {
	return FeeMarketDeductDecorator{
		accountKeeper:   ak,
		bankKeeper:      bk,
		feegrantKeeper:  fk,
		feemarketKeeper: fmk,
	}
}

// PostHandle deducts the fee from the fee payer based on the min base fee and the gas consumed in the gasmeter.
// If there is a difference between the provided fee and the min-base fee, the difference is paid as a tip.
// Fees are sent to the x/feemarket fee-collector address.
func (dfd FeeMarketDeductDecorator) PostHandle(ctx sdk.Context, tx sdk.Tx, simulate, success bool, next sdk.PostHandler) (sdk.Context, error) {
	// GenTx consume no fee
	if ctx.BlockHeight() == 0 {
		return next(ctx, tx, simulate, success)
	}

	feeTx, ok := tx.(sdk.FeeTx)
	if !ok {
		return ctx, errorsmod.Wrap(sdkerrors.ErrTxDecode, "Tx must be a FeeTx")
	}

	if !simulate && ctx.BlockHeight() > 0 && feeTx.GetGas() == 0 {
		return ctx, errorsmod.Wrap(sdkerrors.ErrInvalidGasLimit, "must provide positive gas")
	}

	var (
		tip     sdk.Coin
		feeCoin sdk.Coin
	)

	// update fee market params
	params, err := dfd.feemarketKeeper.GetParams(ctx)
	if err != nil {
		return ctx, errorsmod.Wrapf(err, "unable to get fee market params")
	}

	// return if disabled
	if !params.Enabled {
		return next(ctx, tx, simulate, success)
	}

	// update fee market state
	state, err := dfd.feemarketKeeper.GetState(ctx)
	if err != nil {
		return ctx, errorsmod.Wrapf(err, "unable to get fee market state")
	}

	baseFee := sdk.NewDecCoinFromDec(params.FeeDenom, state.BaseFee)
	minGasPrices := sdk.NewDecCoins(baseFee)

	feeCoins := feeTx.GetFee()
	gas := ctx.GasMeter().GasConsumed() // use context gas consumed

	if len(feeCoins) != 1 {
		return ctx, errorsmod.Wrapf(feemarkettypes.ErrTooManyFeeCoins, "got length %d", len(feeCoins))
	}

	ctx.Logger().Info("fee deduct post handle",
		"min gas prices", baseFee,
		"gas consumed", gas,
	)

	if !simulate {
		feeCoin, tip, err = ante.CheckTxFee(ctx, minGasPrices[0], feeTx, false, dfd.feemarketKeeper.GetDenomResolver())
		if err != nil {
			return ctx, err
		}
	}

	ctx.Logger().Info("fee deduct post handle",
		"fee", feeCoins,
		"tip", tip,
	)

	if err := dfd.DeductFeeAndTip(ctx, tx, feeCoin, tip); err != nil {
		return ctx, err
	}

	err = state.Update(gas, params)
	if err != nil {
		return ctx, errorsmod.Wrapf(err, "unable to update fee market state")
	}

	err = dfd.feemarketKeeper.SetState(ctx, state)
	if err != nil {
		return ctx, errorsmod.Wrapf(err, "unable to set fee market state")
	}

	return next(ctx, tx, simulate, success)
}

// DeductFeeAndTip deducts the provided fee and tip from the fee payer.
// If the tx uses a feegranter, the fee granter address will pay the fee instead of the tx signer.
func (dfd FeeMarketDeductDecorator) DeductFeeAndTip(ctx sdk.Context, sdkTx sdk.Tx, fee, tip sdk.Coin) error {
	feeTx, ok := sdkTx.(sdk.FeeTx)
	if !ok {
		return errorsmod.Wrap(sdkerrors.ErrTxDecode, "Tx must be a FeeTx")
	}

	if addr := dfd.accountKeeper.GetModuleAddress(feemarkettypes.FeeCollectorName); addr == nil {
		return fmt.Errorf("fee collector module account (%s) has not been set", feemarkettypes.FeeCollectorName)
	}

	if addr := dfd.accountKeeper.GetModuleAddress(authtypes.FeeCollectorName); addr == nil {
		return fmt.Errorf("default fee collector module account (%s) has not been set", authtypes.FeeCollectorName)
	}

	params, err := dfd.feemarketKeeper.GetParams(ctx)
	if err != nil {
		return fmt.Errorf("error getting feemarket params: %v", err)
	}

	feePayer := feeTx.FeePayer()
	feeGranter := feeTx.FeeGranter()
	deductFeesFrom := feePayer
	distributeFees := params.DistributeFees

	// if feegranter set deduct fee from feegranter account.
	// this works with only when feegrant enabled.
	if feeGranter != nil {
		if dfd.feegrantKeeper == nil {
			return sdkerrors.ErrInvalidRequest.Wrap("fee grants are not enabled")
<<<<<<< HEAD
		} else if !feeGranter.Equals(feePayer) {
=======
		} else if !bytes.Equal(feeGranter, feePayer) {
>>>>>>> db3a11ea
			err := dfd.feegrantKeeper.UseGrantedFees(ctx, feeGranter, feePayer, sdk.NewCoins(fee), sdkTx.GetMsgs())
			if err != nil {
				return errorsmod.Wrapf(err, "%s does not allow to pay fees for %s", feeGranter, feePayer)
			}
		}

		deductFeesFrom = feeGranter
	}

	deductFeesFromAcc := dfd.accountKeeper.GetAccount(ctx, deductFeesFrom)
	if deductFeesFromAcc == nil {
		return sdkerrors.ErrUnknownAddress.Wrapf("fee payer address: %s does not exist", deductFeesFrom)
	}

	var events sdk.Events

	// deduct the fees and tip
	if !fee.IsZero() {
		err := DeductCoins(dfd.bankKeeper, ctx, deductFeesFromAcc, sdk.NewCoins(fee), distributeFees)
		if err != nil {
			return err
		}

		events = append(events, sdk.NewEvent(
			feemarkettypes.EventTypeFeePay,
			sdk.NewAttribute(sdk.AttributeKeyFee, fee.String()),
			sdk.NewAttribute(sdk.AttributeKeyFeePayer, deductFeesFromAcc.String()),
		))
	}

	proposer := sdk.AccAddress(ctx.BlockHeader().ProposerAddress)
	if !tip.IsZero() {
		err := SendTip(dfd.bankKeeper, ctx, deductFeesFromAcc.GetAddress(), proposer, sdk.NewCoins(tip))
		if err != nil {
			return err
		}

		events = append(events, sdk.NewEvent(
			feemarkettypes.EventTypeTipPay,
			sdk.NewAttribute(feemarkettypes.AttributeKeyTip, tip.String()),
			sdk.NewAttribute(feemarkettypes.AttributeKeyTipPayer, deductFeesFromAcc.String()),
			sdk.NewAttribute(feemarkettypes.AttributeKeyTipPayee, proposer.String()),
		))
	}

	ctx.EventManager().EmitEvents(events)
	return nil
}

// DeductCoins deducts coins from the given account.
// Coins can be sent to the default fee collector (causes coins to be distributed to stakers) or sent to the feemarket fee collector account (causes coins to be burned).
func DeductCoins(bankKeeper BankKeeper, ctx sdk.Context, acc sdk.AccountI, coins sdk.Coins, distributeFees bool) error {
	if !coins.IsValid() {
		return errorsmod.Wrapf(sdkerrors.ErrInsufficientFee, "invalid coin amount: %s", coins)
	}

	targetModuleAcc := feemarkettypes.FeeCollectorName
	if distributeFees {
		targetModuleAcc = authtypes.FeeCollectorName
	}

	err := bankKeeper.SendCoinsFromAccountToModule(ctx, acc.GetAddress(), targetModuleAcc, coins)
	if err != nil {
		return errorsmod.Wrapf(sdkerrors.ErrInsufficientFunds, err.Error())
	}

	return nil
}

// SendTip sends a tip to the current block proposer.
func SendTip(bankKeeper BankKeeper, ctx sdk.Context, acc, proposer sdk.AccAddress, coins sdk.Coins) error {
	if !coins.IsValid() {
		return errorsmod.Wrapf(sdkerrors.ErrInsufficientFee, "invalid coin amount: %s", coins)
	}

	err := bankKeeper.SendCoins(ctx, acc, proposer, coins)
	if err != nil {
		return errorsmod.Wrapf(sdkerrors.ErrInsufficientFunds, err.Error())
	}

	return nil
}<|MERGE_RESOLUTION|>--- conflicted
+++ resolved
@@ -151,11 +151,7 @@
 	if feeGranter != nil {
 		if dfd.feegrantKeeper == nil {
 			return sdkerrors.ErrInvalidRequest.Wrap("fee grants are not enabled")
-<<<<<<< HEAD
-		} else if !feeGranter.Equals(feePayer) {
-=======
 		} else if !bytes.Equal(feeGranter, feePayer) {
->>>>>>> db3a11ea
 			err := dfd.feegrantKeeper.UseGrantedFees(ctx, feeGranter, feePayer, sdk.NewCoins(fee), sdkTx.GetMsgs())
 			if err != nil {
 				return errorsmod.Wrapf(err, "%s does not allow to pay fees for %s", feeGranter, feePayer)
