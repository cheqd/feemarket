package keeper

import (
	"context"

	sdk "github.com/cosmos/cosmos-sdk/types"

	"github.com/skip-mev/feemarket/x/feemarket/types"
)

var _ types.QueryServer = (*QueryServer)(nil)

// QueryServer defines the gRPC server for the x/feemarket module.
type QueryServer struct {
	k Keeper
}

// NewQueryServer creates a new instance of the x/feemarket QueryServer type.
func NewQueryServer(keeper Keeper) types.QueryServer {
	return &QueryServer{k: keeper}
}

// Params defines a method that returns the current feemarket parameters.
func (q QueryServer) Params(goCtx context.Context, _ *types.ParamsRequest) (*types.ParamsResponse, error) {
	ctx := sdk.UnwrapSDKContext(goCtx)

	params, err := q.k.GetParams(ctx)
	return &types.ParamsResponse{Params: params}, err
}

// State defines a method that returns the current feemarket state.
func (q QueryServer) State(goCtx context.Context, _ *types.StateRequest) (*types.StateResponse, error) {
	ctx := sdk.UnwrapSDKContext(goCtx)

	state, err := q.k.GetState(ctx)
	return &types.StateResponse{State: state}, err
}

// BaseFee defines a method that returns the current feemarket base fee.
func (q QueryServer) BaseFee(goCtx context.Context, _ *types.BaseFeeRequest) (*types.BaseFeeResponse, error) {
	ctx := sdk.UnwrapSDKContext(goCtx)

<<<<<<< HEAD
	return &types.ParamsResponse{Params: params}, nil
}

// State defines a method that returns the current feemarket state.
func (q QueryServer) State(goCtx context.Context, _ *types.StateRequest) (*types.StateResponse, error) {
	ctx := sdk.UnwrapSDKContext(goCtx)

	state, err := q.k.GetState(ctx)
	if err != nil {
		return nil, err
	}

	return &types.StateResponse{State: state}, nil
=======
	fees, err := q.k.GetMinGasPrices(ctx)
	return &types.BaseFeeResponse{Fees: fees}, err
>>>>>>> 00b08889
}<|MERGE_RESOLUTION|>--- conflicted
+++ resolved
@@ -40,8 +40,8 @@
 func (q QueryServer) BaseFee(goCtx context.Context, _ *types.BaseFeeRequest) (*types.BaseFeeResponse, error) {
 	ctx := sdk.UnwrapSDKContext(goCtx)
 
-<<<<<<< HEAD
-	return &types.ParamsResponse{Params: params}, nil
+	fees, err := q.k.GetMinGasPrices(ctx)
+	return &types.BaseFeeResponse{Fees: fees}, err
 }
 
 // State defines a method that returns the current feemarket state.
@@ -54,8 +54,4 @@
 	}
 
 	return &types.StateResponse{State: state}, nil
-=======
-	fees, err := q.k.GetMinGasPrices(ctx)
-	return &types.BaseFeeResponse{Fees: fees}, err
->>>>>>> 00b08889
 }